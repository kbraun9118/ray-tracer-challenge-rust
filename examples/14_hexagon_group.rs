use core::f64;

use ray_tracer_challenge::{
    camera::Camera,
    color::Colors,
    error::RayTraceResult,
    point_light::PointLight,
    shape::{
        cylinder::Cylinder,
        group::GroupContainer,
        material::{pattern::checker::CheckerPattern, Material},
        plane::Plane,
        sphere::Sphere,
        Shape,
    },
    transformation::Transformation,
    tuple::Tuple,
    world::World,
};

fn hexagon_corner(material: Material) -> Sphere {
    let mut corner = Sphere::new();
    corner.set_material(Material::new().with_transparency(0.25));
    corner.set_transformation(
        Transformation::identity()
            .scale(0.25, 0.25, 0.25)
            .translation(0.0, 0.0, -1.0),
    );
    corner.set_material(material);
    corner
}

fn hexagon_edge(material: Material) -> Cylinder {
    let mut edge = Cylinder::new();
    edge.set_minimum(0.0);
    edge.set_maximum(1.0);
    edge.set_material(Material::new().with_transparency(0.25));
    edge.set_transformation(
        Transformation::identity()
            .scale(0.25, 1.0, 0.25)
            .rotate_z(-f64::consts::PI / 2.0)
            .rotate_y(-f64::consts::PI / 6.0)
            .translation(0.0, 0.0, -1.0),
    );
    edge.set_material(material);

    edge
}

fn hexagon_side(material: Material) -> GroupContainer {
    let side = GroupContainer::default();
    side.add_child(hexagon_corner(material.clone()).into());
    side.add_child(hexagon_edge(material.clone()).into());

    side
}

fn hexagon(material: Material) -> GroupContainer {
    let hex = GroupContainer::default();

    for n in 0..=5 {
        let side = hexagon_side(material.clone());
        side.borrow_mut().set_transformation(
            Transformation::identity()
                .rotate_y((n as f64) * f64::consts::PI / 3.0)
                .translation(0.0, 0.5, 0.0),
        );
        hex.add_child(side.into());
    }

    hex
}

fn main() -> RayTraceResult<()> {
    let mut world = World::new();
<<<<<<< HEAD
    world.add_shape(
        hexagon(
            Material::default()
                .with_transparency(1.0)
                .with_reflective(1.0)
                .with_refractive_index(1.52),
        )
        .into(),
    );

    // let mut sphere = Sphere::new();
    // sphere.set_material(
    //     Material::default()
    //         .with_transparency(1.0)
    //         .with_reflective(1.0)
    //         .with_refractive_index(1.52),
    // );
    // world.add_shape(sphere.into());

=======
    world.add_shape(hexagon().into());
    let mut back = Plane::new();
    back.set_transformation(
        Transformation::identity()
            .rotate_x(f64::consts::PI / 2.0)
            .translation(0.0, 0.0, 5.0),
    );
    back.set_material(Material::default().with_pattern(CheckerPattern::new(
        Colors::Black.into(),
        Colors::Red.into(),
    )));
    world.add_shape(back.into());
>>>>>>> 4a96f6c2
    world.set_light(PointLight::new(
        Tuple::point(-10.0, 10.0, -10.0),
        Colors::White.into(),
    ));
    let mut back_wall = Plane::new();
    back_wall.set_transformation(
        Transformation::identity()
            .rotate_x(f64::consts::PI / 2.0)
            .translation(0.0, 0.0, 5.0),
    );
    back_wall.set_material(Material::new().with_pattern(CheckerPattern::new(
        Colors::Black.into(),
        Colors::Purple.into(),
    )));
    world.add_shape(back_wall.into());

    // smaller resolution, faster rendering
    // let mut camera = Camera::new(200, 150, f64::consts::PI / 3.0);
    let mut camera = Camera::new(2400 / 2, 1200 / 2, f64::consts::PI / 3.0);

    // larger resolution, slower rendering
    // let mut camera = Camera::new(2400, 1200, f64::consts::PI / 3.0);
    camera.set_transformation(Transformation::view(
<<<<<<< HEAD
        Tuple::point(0.0, 3.0, -5.0),
        Tuple::point(0.0, 1.0, 0.0),
=======
        Tuple::point(0.0, 1.5, -5.0),
        Tuple::point(0.0, 0.0, 0.0),
>>>>>>> 4a96f6c2
        Tuple::vector(0.0, 1.0, 0.0),
    ));

    camera.render(&world).save("hexagon")?;
    Ok(())
}<|MERGE_RESOLUTION|>--- conflicted
+++ resolved
@@ -73,7 +73,6 @@
 
 fn main() -> RayTraceResult<()> {
     let mut world = World::new();
-<<<<<<< HEAD
     world.add_shape(
         hexagon(
             Material::default()
@@ -93,20 +92,6 @@
     // );
     // world.add_shape(sphere.into());
 
-=======
-    world.add_shape(hexagon().into());
-    let mut back = Plane::new();
-    back.set_transformation(
-        Transformation::identity()
-            .rotate_x(f64::consts::PI / 2.0)
-            .translation(0.0, 0.0, 5.0),
-    );
-    back.set_material(Material::default().with_pattern(CheckerPattern::new(
-        Colors::Black.into(),
-        Colors::Red.into(),
-    )));
-    world.add_shape(back.into());
->>>>>>> 4a96f6c2
     world.set_light(PointLight::new(
         Tuple::point(-10.0, 10.0, -10.0),
         Colors::White.into(),
@@ -130,13 +115,8 @@
     // larger resolution, slower rendering
     // let mut camera = Camera::new(2400, 1200, f64::consts::PI / 3.0);
     camera.set_transformation(Transformation::view(
-<<<<<<< HEAD
         Tuple::point(0.0, 3.0, -5.0),
         Tuple::point(0.0, 1.0, 0.0),
-=======
-        Tuple::point(0.0, 1.5, -5.0),
-        Tuple::point(0.0, 0.0, 0.0),
->>>>>>> 4a96f6c2
         Tuple::vector(0.0, 1.0, 0.0),
     ));
 
